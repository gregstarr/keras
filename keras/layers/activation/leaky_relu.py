# Copyright 2015 The TensorFlow Authors. All Rights Reserved.
#
# Licensed under the Apache License, Version 2.0 (the "License");
# you may not use this file except in compliance with the License.
# You may obtain a copy of the License at
#
#     http://www.apache.org/licenses/LICENSE-2.0
#
# Unless required by applicable law or agreed to in writing, software
# distributed under the License is distributed on an "AS IS" BASIS,
# WITHOUT WARRANTIES OR CONDITIONS OF ANY KIND, either express or implied.
# See the License for the specific language governing permissions and
# limitations under the License.
# ==============================================================================
"""Leaky version of a Rectified Linear Unit activation layer."""


from keras import backend
from keras.engine.base_layer import Layer
from keras.utils import tf_utils

# isort: off
from tensorflow.python.util.tf_export import keras_export


@keras_export("keras.layers.LeakyReLU")
class LeakyReLU(Layer):
    """Leaky version of a Rectified Linear Unit.

    It allows a small gradient when the unit is not active:

    ```
        f(x) = alpha * x if x < 0
        f(x) = x if x >= 0
    ```

    Usage:

    >>> layer = tf.keras.layers.LeakyReLU()
    >>> output = layer([-3.0, -1.0, 0.0, 2.0])
    >>> list(output.numpy())
    [-0.9, -0.3, 0.0, 2.0]
    >>> layer = tf.keras.layers.LeakyReLU(alpha=0.1)
    >>> output = layer([-3.0, -1.0, 0.0, 2.0])
    >>> list(output.numpy())
    [-0.3, -0.1, 0.0, 2.0]

    Input shape:
        Arbitrary. Use the keyword argument `input_shape`
        (tuple of integers, does not include the batch axis)
        when using this layer as the first layer in a model.

    Output shape:
        Same shape as the input.

    Args:
<<<<<<< HEAD
      alpha: Float >= 0. Negative slope coefficient. Defaults to `0.3`.
=======
        alpha: Float >= 0. Negative slope coefficient. Defaults to `0.3`.
>>>>>>> 602cdf11

    """

    def __init__(self, alpha=0.3, **kwargs):
        super().__init__(**kwargs)
        if alpha is None:
            raise ValueError(
                "The alpha value of a Leaky ReLU layer cannot be None, "
                f"Expecting a float. Received: {alpha}"
            )
        self.supports_masking = True
        self.alpha = backend.cast_to_floatx(alpha)

    def call(self, inputs):
        return backend.relu(inputs, alpha=self.alpha)

    def get_config(self):
        config = {"alpha": float(self.alpha)}
        base_config = super().get_config()
        return dict(list(base_config.items()) + list(config.items()))

    @tf_utils.shape_type_conversion
    def compute_output_shape(self, input_shape):
        return input_shape<|MERGE_RESOLUTION|>--- conflicted
+++ resolved
@@ -54,11 +54,7 @@
         Same shape as the input.
 
     Args:
-<<<<<<< HEAD
-      alpha: Float >= 0. Negative slope coefficient. Defaults to `0.3`.
-=======
-        alpha: Float >= 0. Negative slope coefficient. Defaults to `0.3`.
->>>>>>> 602cdf11
+        alpha: Float >= `0.`. Negative slope coefficient. Defaults to `0.3`.
 
     """
 
